--- conflicted
+++ resolved
@@ -6,13 +6,8 @@
 MIN_BAZEL_MAJOR=0
 MIN_BAZEL_MINOR=29
 
-<<<<<<< HEAD
-MAX_BAZEL_MAJOR=0
-MAX_BAZEL_MINOR=29
-=======
 MAX_BAZEL_MAJOR=2
 MAX_BAZEL_MINOR=0
->>>>>>> 8f7d7596
 
 set -e
 
@@ -168,15 +163,9 @@
 # Download rules_haskell and make it accessible as "@rules_haskell".
 http_archive(
     name = "rules_haskell",
-<<<<<<< HEAD
-    strip_prefix = "rules_haskell-0.11",
-    urls = ["https://github.com/tweag/rules_haskell/archive/v0.11.tar.gz"],
-    sha256 = "40fd6de12324b515042634ba13b02fa19f5c6e274eae6350be2e4d1e023fcd90",
-=======
     strip_prefix = "rules_haskell-0.12",
     urls = ["https://github.com/tweag/rules_haskell/archive/v0.12.tar.gz"],
     sha256 = "56a8e6337df8802f1e0e7d2b3d12d12d5d96c929c8daecccc5738a0f41d9c1e4",
->>>>>>> 8f7d7596
 )
 
 load(
