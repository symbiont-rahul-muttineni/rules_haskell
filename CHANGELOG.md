# Change Log

All notable changes to this project will be documented in this file.

The format is based on [Keep a Changelog](https://keepachangelog.com/).

## Upcoming release

nothing yet

<<<<<<< HEAD
=======
### [0.12.0] - 2020-03-16

## Highlights

* Various improvements to Windows support.

* Support for Bazel 2.0.0

* Minimum supported Bazel version is now 0.29, but GHC bindist is known to
  [fail on macOS](https://app.circleci.com/jobs/github/tweag/rules_haskell/8684)
  with Bazel 0.29. Please use a more recent version for macOS.

## Added

* `haskell_repl` now has a `hie_bios` output group
  See [#1263](https://github.com/tweag/rules_haskell/pull/1263)
* Added support for [hrepl](https://github.com/google/hrepl)
  (a standalone binary that runs REPLS for Bazel Haskell targets).
  See [#1210](https://github.com/tweag/rules_haskell/pull/1210).
* `haskell_cabal_library`, `haskell_cabal_binary`, and `stack_snapshot`
  now have a `verbose` argument, to allow suppressing their output.
  See [#1208](https://github.com/tweag/rules_haskell/pull/1208).
* `haskell_cabal_library` and `stack_snapshot` now build the Haddock
  documentation if the parameter `haddock` is set to `True` (the default).
  See [#1102](https://github.com/tweag/rules_haskell/pull/1102) and
  [#1200](https://github.com/tweag/rules_haskell/pull/1200).
* Added support for GHC bindist versions `8.8.3`, `8.8.2`, and `8.8.1`.
* Windows: support for `cabal`
  See [#1133](https://github.com/tweag/rules_haskell/pull/1133).
* rules_haskell now depends on [rules_sh](https://github.com/tweag/rules_sh),
  a toolchain for common shell commands.
  See [#1117](https://github.com/tweag/rules_haskell/pull/1117),
  [#1143](https://github.com/tweag/rules_haskell/pull/1143), and
  [#1136](https://github.com/tweag/rules_haskell/pull/1136) for motivation.
  See [#1096](https://github.com/tweag/rules_haskell/issues/1096)
  for the issue that triggered this train of thought.

## Removed

* `hazel` has been deleted, please use `stack_snapshot` instead.
  See [#1158](https://github.com/tweag/rules_haskell/pull/1158).

## Changed

* The `haskell_register_toolchains()` is no longer defined in
  `haskell/repositories.bzl`, load it from `haskell/toolchain.bzl` instead.
* `cabal` wrapper: specify `python3` as a requirement,
  to enhance error messages on macOS and reduce cache invalidations.
  See [#1251](https://github.com/tweag/rules_haskell/pull/1251),
  [#1097](https://github.com/tweag/rules_haskell/pull/1097), and
  [#1096](https://github.com/tweag/rules_haskell/issues/1096).
* `ghc_bindist` and `haskell_register_ghc_bindists` now have
  a `locale` argument. Set it to circumvent issues on systems without
  the default `C.UTF-8` locale.
  See [#1249](https://github.com/tweag/rules_haskell/pull/1249).
* macOS: `BAZEL_USE_CPP_ONLY_TOOLCHAIN = 1` must be set for Bazel
  to pick the correct C compiler.
  See [#1159](https://github.com/tweag/rules_haskell/pull/1159).
* `stack_snapshot`: warning of stackage dependencies are not shown anymore,
  as they are irrelevant.
  See [#1146](https://github.com/tweag/rules_haskell/pull/1146) and
  [#1026](https://github.com/tweag/rules_haskell/issues/1026).
* Sorted the content of generated manifest files, hereby avoid some spurious
  rebuilds (more builds caching).
  See [#1128](https://github.com/tweag/rules_haskell/pull/1128) and
  [#1126](https://github.com/tweag/rules_haskell/issues/1126).
* Windows: possible race condition on `stack update` is now avoided,
  by calling `stack update` only once.
  See [#1199](https://github.com/tweag/rules_haskell/pull/1199) and
  [#1090](https://github.com/tweag/rules_haskell/issues/1090).

## Fixed

* `haskell_cabal_library` and `haskell_library` now set relative
  `RUNPATH` entries.
  See [#1267](https://github.com/tweag/rules_haskell/pull/1267)
* Fixed that GHC bindist could contain absolute `RUNPATH` to `rts`
  See [#1131](https://github.com/tweag/rules_haskell/pull/1131).
* Documentations of rules `haskelly_library`, `haskell_binary`,
  and `haskell_test` now show the documentation of attributes.
  See [#1122](https://github.com/tweag/rules_haskell/issues/1122).

>>>>>>> 8f7d7596
## [0.11.0] - 2019-10-10

### Highlights

* Various improvements to `cabal_binary/library` and `stack_snapshot`.

* Initial experimental Windows support for `cabal_binary/library` and
  `stack_snapshot`.
  
* [`start`](./start) script for setting up `rules_haskell` allows to set up a nixpkgs-based
  bazel workspace, for NixOS users, via the `--use-nix` option.
  
### Added

* Windows-support for cabal/stack.
  See [#1074](https://github.com/tweag/rules_haskell/pull/1074).
* `stack_snapshot`: `vendored_packages` attribute for manually
  overriding packages in a stack snapshot.
  There is an example in [./examples/WORKSPACE](./examples/WORKSPACE).
  See [#1060](https://github.com/tweag/rules_haskell/pull/1060).
  
### Removed

* The `haskell/haskell.bzl` entrypoint, which was deprecated in the
  previous release, was removed. Please use `haskell/defs.bzl`
  instead.

### Changed

* The `deps` attribute to `stack_snapshot` has been replaced by the
  `extra_deps` attribute. It no longer takes a list of dependencies to be added
  to all packages, but instead a dictionary specifying additional dependencies
  to select packages. See `stack_snapshot` API docs for an example. See
  [#1068](https://github.com/tweag/rules_haskell/pull/1068).
  
### Fixed

* Unified the `cc_wrapper` on all OSes.
  * Consistently shortens paths of library dependencies to work around
    size limits on Windows and macOS
  * fixes `.so/.dylib` ending confusing on macOS
  * improves the REPL on macOS
  See [#1039](https://github.com/tweag/rules_haskell/pull/1039).
* `cabal_binary/library` targets don’t name-clash anymore
* `haskell_cabal_library` no longer builds `exe` components, speeding
  up builds.
  See [#1095](https://github.com/tweag/rules_haskell/pull/1095).
* Haddock information for protobuf rules generates correctly.
  See [#1108](https://github.com/tweag/rules_haskell/pull/1108).

## [0.10.0] - 2019-09-03

### Highlights

* The minimum supported Bazel version is now 0.27.

  `rules_haskell` supports Bazel up to 0.28.
  0.27 is a LTS release, which means upstream guarantees all new
  releases are backwards-compatible to it for 3 months. See the [Bazel
  Stability](https://blog.bazel.build/2019/06/06/Bazel-Semantic-Versioning.html)
  blog post for more information.

* The repository name has changed, to follow the
  new [Bazel rule guidelines][bazel-rule-guidelines]. It was
  previously called `@io_tweag_rules_haskell`. It is now called
  `@rules_haskell`. You should adapt your `WORKSPACE` file to match
  this, as well as your `.bazelrc.local` file, if any.

* `haskell_cabal_library`/`haskell_cabal_binary`: Both use `cabal` to
  build Haskell package dependencies.

* `stack_snapshot`: Uses stack’s dependency resolving algorithm to
  generate `haskell_cabal_library` targets automatically.
  Requires `stack` > 2.1, which it will download if cannot be found in
  `PATH`.

* It is now possible to statically link Haskell libraries in CC
  binaries.

* A new example has been added.

  [**cat_hs:**](./examples/cat_hs/) is an example of a non-trivial application
  with multiple third-party dependencies downloaded from Hackage,
  C library dependencies and split up into multiple libraries and
  a binary. We use a rule wrapping Cabal to build the Hackage
  dependencies. This example requires Nix installed. It is used to
  build (or download from a binary cache) the C library dependencies.

* Improved coverage reports.

* Haddock links to prebuilt libraries.

* Various improvements to reduce header size limits and command line
  argument length, in order to better support macOS and Windows.

[bazel-rule-guidelines]: https://docs.bazel.build/versions/master/skylark/deploying.html

### Added

* `haskell_cabal_library`/`haskell_cabal_binary`.
  See [#879](https://github.com/tweag/rules_haskell/pull/879),
  [#898](https://github.com/tweag/rules_haskell/pull/898) and
  [#904](https://github.com/tweag/rules_haskell/pull/904).
* `stack_snapshot`.
  See [#887](https://github.com/tweag/rules_haskell/pull/887) (name
  changed to `stack_snapshot` after this PR).
  See also [#1011](https://github.com/tweag/rules_haskell/pull/1011).
* `tools` arguments for stack and cabal rules.
  See [#907](https://github.com/tweag/rules_haskell/pull/907).
  They can be arbitrary tools,
  see [#987](https://github.com/tweag/rules_haskell/pull/987).
* `tools` attribute to core `haskell_*` rules. This attribute can be
  used to expose GHC preprocessors.
  See [#911](https://github.com/tweag/rules_haskell/pull/911).
* Static GHC RTS can be specified in the toolchain.
  See [#970](https://github.com/tweag/rules_haskell/pull/970).
* `runfiles` library: manifest file support (for Windows).
  See [#992](https://github.com/tweag/rules_haskell/pull/992).
* Prototype implementation of bazel worker mode (not production-ready
  yet).
  See [#1024](https://github.com/tweag/rules_haskell/pull/1024)
  and [#1055](https://github.com/tweag/rules_haskell/pull/1055)

### Changed

* The `haskell_toolchain` macro now no longer adds a `toolchain`
  definition. You must now define yourself a `haskell_toolchain` and
  a `toolchain` separately. This should be a mostly transparent
  change, because nearly no one uses these functions directly. They
  are normally only used transitively via
  `haskell_register_toolchains` and related functions.
  See [#843](https://github.com/tweag/rules_haskell/pull/843).
* The `haskell/haskell.bzl` entrypoint is deprecated. use
  `haskell/defs.bzl` instead.
* The `haskell_repositories()` macro is deprecated. Use
  `rules_haskell_dependencies()` from `haskell/repositories.bzl`
  instead.
* The `haskell_register_toolchains()` macro is deprecated. Use
  `rules_haskell_toolchains()` from `haskell/repositories.bzl`
  instead.
* The `exports` attribute’s semantics are changed:

  ‘A list of other haskell libraries that will be transparently added
  as a dependency to every downstream rule.’

  The original `exports` is available under the new name
  `reexported_modules`.
  See [#1008](https://github.com/tweag/rules_haskell/pull/1008).
* `@` is allowed in Haskell binary names.
* `haskell_library` may be empty (no files in `srcs`).
  See [#1035](https://github.com/tweag/rules_haskell/pull/1035).

### Removed

* The `haskell_lint` rule has been removed. It should have been
  designed as a test rule and it should have had a different name. The
  rule isn't even necessary for its current purpose: it's more
  convenient to turn on compiler warnings globally in the toolchain
  definition.
* The `cc_haskell_import` and `haskell_cc_import` rules have been removed.
  These rules were redundant since Haskell rules can directly interact with C
  rules. Use the following patterns instead.

  ```
  # To import Haskell from C.
  haskell_library(name = "haskell-lib", ...)
  cc_library(name = "cc-lib", deps = [":haskell-lib"], ...)

  # To import C from Haskell.
  cc_library(name = "cc-lib", ...)
  haskell_library(name = "haskell-lib", deps = [":cc-lib"], ...)

  # To import a pre-built library.
  cc_library(name = "so-lib", srcs = glob(["libxyz.so*", "libxyz.dylib", "libxyz.a", "libxyz.dll"]))
  haskell_library(name = "haskell-lib", deps = [":so-lib"], ...)
  ```

### Fixed

* `haskell_register_ghc_nixpkgs`: Forward all arguments to wrapped
  rules. See [#886](https://github.com/tweag/rules_haskell/pull/886).
  Also support `repository` argument and `nixopts`.
* Haddock links to prebuilt libraries.
  See [#928](https://github.com/tweag/rules_haskell/pull/928)
  and [#934](https://github.com/tweag/rules_haskell/pull/934).
* Documentation for GHC plugin targets is now included in
  the API documentation.
* The Multi-REPL recognizes `haskell_toolchain_library` dependencies.
* Various imrovements to linking. See
  [#930](https://github.com/tweag/rules_haskell/pull/930).
* `$(location)` expansion for “expression is not a declared
  prerequisite of this rule”.
  See [#990](https://github.com/tweag/rules_haskell/pull/990).
* Better error if the compiler version doesn’t match the one specified
  in the toolchain.
  See [#1014](https://github.com/tweag/rules_haskell/pull/1014).
* macOS bindists correctly find `ar` and `sed` invocation was broken.
  See [#1022](https://github.com/tweag/rules_haskell/pull/1022)
  and [#1017](https://github.com/tweag/rules_haskell/pull/1017).
* Allow arbitrary name for `haskell_cabal_library`. See
  [#1034](https://github.com/tweag/rules_haskell/pull/1034).
* Various fixes for `c2hs` on Windows
  See [#1046](https://github.com/tweag/rules_haskell/pull/1046)
  and [#1052](https://github.com/tweag/rules_haskell/pull/1052).
* `:load` command in `ghci`
  See [#1046](https://github.com/tweag/rules_haskell/pull/1046).

### Improved

* Profiling mode (`--compilation_mode="dbg"`).
  See [#896](https://github.com/tweag/rules_haskell/pull/896).
* GHC errors won’t be swallowed anymore.
  See [#1050](https://github.com/tweag/rules_haskell/pull/1050).

## [0.9.1] - 2019-06-03

### Fixed

- Bindists were broken on macOS.
  See [884](https://github.com/tweag/rules_haskell/issues/884).

## [0.9] - 2019-05-07

### Highlights

* The minimum supported Bazel version is now v0.24.

  The version is available from [`nixpkgs`
  unstable](https://github.com/NixOS/nixpkgs/pull/58147) and via
  [official
  releases](https://docs.bazel.build/versions/master/install.html).

* Initial Windows support

  A non-trivial subset of `rules_haskell` is now working on Windows.
  See the [project
  tracker](https://github.com/tweag/rules_haskell/issues?q=is%3Aopen+is%3Aissue+project%3Atweag%2Frules_haskell%2F2)
  for finished and ongoing work.

* Improved OSX support

  Due to the `mach-o` header size limit, we took extra measures to
  make sure generated library paths are as short as possible, so
  linking haskell binaries works even for large dependency graphs.

* Better Bindist support

  The default [`start` script](http://haskell.build/start) sets up a
  bindist-based project by default.
  `rules_nixpkgs` is no longer a required dependency of
  `rules_haskell` (but can still be used as backend).

* Full Haskell–C–Haskell Sandwich

  A `haskell_library` can be now be used nearly anywhere a
  `cc_library` can.

  The old `cc_haskell_import` and `haskell_cc_import` wrapper rules
  are no longer necessary and have been deprecated.

* Greatly improved REPL support

  A new `haskell_repl` rule allows to load multiple source targets by
  source, or compiled, as needed. Example usage:

  ```
  haskell_repl(
    name = "my-repl",
    # Collect all transitive Haskell dependencies from these targets.
    deps = [
        "//package-a:target-1",
        "//package-b:target-2",
    ],
    # Load targets by source that match these patterns.
    include = [
        "//package-a/...",
        "//packaga-b/...",
        "//common/...",
    ],
    # Don't load targets by source that match these patterns.
    exclude = [
        "//package-a/vendored/...",
    ],
  )
  ```

* Support for GHC plugins

  Each `haskell_*` rule now has a `plugins` attribute. It takes a
  list of bazel targets, which should be `haskell_library`s that
  implement the [GHC plugin
  specification](https://downloads.haskell.org/~ghc/latest/docs/html/users_guide/extending_ghc.html#compiler-plugins).

* Initial Code Coverage support

  Measure coverage of your Haskell code. See the [“Checking Code
  Coverage”](https://rules-haskell.readthedocs.io/en/latest/haskell-use-cases.html#checking-code-coverage)
  section in the manual.

### Compatibility Notice

[`hazel`](https://github.com/FormationAI/hazel) was [merged into
`rules_haskell`](https://github.com/tweag/rules_haskell/pull/733), but
we are not yet certain about the exact interface we want to expose.
`hazel` is therefore not included in this release, and we can’t
guarantee the original, unmerged version is compatible with this
release. If you depend on `hazel`, please use a recent `master` commit
of `rules_haskell`.

### Changed

* `haskell_register_ghc_bindists` is no longer re-exported from
  `//haskell/haskell.bzl`.
  You must now load that macro from `//haskell:nixpkgs.bzl`.

* `rules_nixpkgs` is no longer a dependency of `rules_haskell`.

* `haskell_import` has been renamed to `haskell_toolchain_library`.
  This is a substantial breaking change. But adapting to it should be
  as simple as

  ```
  sed -i 's/^haskell_import/haskell_toolchain_library/' **/BUILD{,.bazel}
  sed -i 's/"haskell_import"/"haskell_toolchain_library"/' **/BUILD{,.bazel}
  ```

* `haskell_toolchain`’s tools attribute is now a list of labels.
  Earlier entries take precendence. To migrate, add `[]` around your
  argument.
  See [#854](https://github.com/tweag/rules_haskell/pull/854).

* The default outputs of `haskell_library` are now the static and/or
  shared library files, not the package database config and cache
  files.

### Added

* `haskell_repl` rule that constructs a ghci wrapper that loads
  multiple targets by source.
  See [#736](https://github.com/tweag/rules_haskell/pull/736).
* `plugins` attribute to `haskell_*` rules to load GHC plugins.
  See [#799](https://github.com/tweag/rules_haskell/pull/799).
* The `HaskellInfo` and `HaskellLibraryInfo` providers are now
  exported and thus accessible by downstream rules.
  See [#844](https://github.com/tweag/rules_haskell/pull/844).
* Generate version macros for preprocessors (`c2hs`, `hsc2hs`).
  See [#847](https://github.com/tweag/rules_haskell/pull/847).
* `bindist_toolchain` rule gets `haddock_flags` and `repl_ghci_args`
  attributes.
* `@repl` targets write json file with build information, usable by
  IDE tools.
  See [#695](https://github.com/tweag/rules_haskell/pull/695).

### Deprecated

* `haskell_cc_import`; use `cc_library` instead.
  See [#831](https://github.com/tweag/rules_haskell/pull/831).
* `cc_haskell_import`; just use `haskell_library` like a `cc_library`.
  See [#831](https://github.com/tweag/rules_haskell/pull/831).

### Fixed

* Support protobuf roots in `haskell_proto_library`.
  See [#722](https://github.com/tweag/rules_haskell/pull/722).
* Made GHC bindist relocatable on *nix.
  See [#853](https://github.com/tweag/rules_haskell/pull/853).
* Various other fixes

## [0.8] - 2019-01-28

* The minimum supported Bazel version is now v0.21.

### Added

* `haskell_register_toolchains`, `haskell_register_ghc_bindists` and
  `haskell_register_ghc_nixpkgs` to register multiple toolchains for
  multiple platforms at once. Toolchains from binary distributions can
  now coexist with toolchains from Nixpkgs, even on the same platform.
  On nixpkgs you need to provide a toolchain. See
  [the `README`](./README.md#Nixpkgs) for instructions.
  See [#597](https://github.com/tweag/rules_haskell/pull/597)
  and [#610](https://github.com/tweag/rules_haskell/pull/610).
* Instructions on how to reference a local checkout of `rules_haskell`.
* `rules_haskell` is forward-compatible with the next breaking changes
  in `bazel` versions, via the `--all_incompatible_changes` flag.
  See [#613](https://github.com/tweag/rules_haskell/pull/613).

### Removed

* The `generate_so` attribute of `haskell_binary` and `haskell_test`
  has been completely superseded by `linkstatic` in the last release
  and became a no-op, so it is removed.
* The `main_file` attribute of `haskell_binary` and `haskell_test`
  had been deprecated because it was a no-op, so it is removed.
* The `prebuilt_dependencies` attribute of all haskell rules
  had been deprecated two versions ago and is removed.
  Use `haskell_import` instead (see docs for usage).
* The `extra_binaries` field is now no longer supported.

### Changed

* `ghc_bindist` now requires a `target` argument. Use
  `haskell_register_ghc_nixpkgs` to call `ghc_bindist` once per known
  target.
  See [#610](https://github.com/tweag/rules_haskell/pull/610).
* `ghc_bindist` now registers itself as a toolchain. We no longer
  require a separate toolchain definition and registration in addition
  to `ghc_bindist`.
  See [#610](https://github.com/tweag/rules_haskell/pull/610).
* `c2hs` support is now provided in a separate toolchain called
  `c2hs_toolchain`, rather than an optional extra to the
  `haskell_toolchain`.
  See [#590](https://github.com/tweag/rules_haskell/pull/590).
* Rename bindist arch names so they are the same as in
  `rules_go/nodejs`.

### Fixed

* Prevent duplicate installs of bazel_skylib
  See [#536](https://github.com/tweag/rules_haskell/pull/536).
* Test suite now executes all binaries, various runtime errors were
  uncovered.
  See [#551](https://github.com/tweag/rules_haskell/pull/551).
* Repl targets that have indirect cc_library dependencies.
  See [#576](https://github.com/tweag/rules_haskell/pull/576).
* `linkstatic` for haskell binaries that have an indirect dependency
  on a prebuilt haskell package.
  See [#569](https://github.com/tweag/rules_haskell/pull/569).
* … and an indirect dependency on a C library.
  See [#567](https://github.com/tweag/rules_haskell/pull/567).
* Prefer linking agains static C libraries with `linkstatic`.
  See [#587](https://github.com/tweag/rules_haskell/pull/587).
* Haddock flags take precedence over GHC compiler flags.
  See [#572](https://github.com/tweag/rules_haskell/pull/572).
* User-defined GHC flags now override default flags.
  See [#607](https://github.com/tweag/rules_haskell/pull/607).
* Dynamic transitive C(++) libraries work.
  See [#627](https://github.com/tweag/rules_haskell/pull/627).

## [0.7] - 2018-12-24

### Added

* Support for Bazel 0.20.0. This is now also the lower bound for the
  supported version.
* Supported reexported modules, via the
  new
  [`exports` attribute](http://api.haskell.build/haskell/haskell.html#haskell_library.exports).
  See [#357](https://github.com/tweag/rules_haskell/issues/357).
* Support `linkstatic` attribute, for building mostly static binaries.
  This is now the default for binaries, to match the C/C++ rules
  defaults.
  See [#378](https://github.com/tweag/rules_haskell/issues/378).
* It is now possible to set default Haddock flags in the toolchain
  definition.
  See [#425](https://github.com/tweag/rules_haskell/pull/425).
* Support wrapping Haskell libraries as shared objects callable from
  Python.
  See [#370](https://github.com/tweag/rules_haskell/issues/370).

### Changed

* REPL targets have changed name. If you have a library target `foo`,
  then the corresponding REPL target is now called `foo@repl`. It was
  previously called `foo-repl`. The old name is still supported but is
  deprecated.
* Don't set a default version number anymore in libraries and
  binaries. Version numbers, and CPP version macros, are now only used
  for packages imported from Hackage. Don't use them otherwise.
  See
  [#386](https://github.com/tweag/rules_haskell/pull/386),
  [#414](https://github.com/tweag/rules_haskell/pull/414)
  and [#446](https://github.com/tweag/rules_haskell/pull/446).
* On macOS, we use `ar` for linking, not Libtool.
  See [#392](https://github.com/tweag/rules_haskell/pull/392).
* The `runfiles` Haskell library has been broken out into a Cabal
  library and published on Hackage.

### Fixed

* Make REPL force building of dependencies.
  See [#363](https://github.com/tweag/rules_haskell/pull/363).
* Don’t crash on inputs missing `.haddock` interface files. See
  [#362](https://github.com/tweag/rules_haskell/pull/362)
* Fix handling of non-unique package names.
  See [#403](https://github.com/tweag/rules_haskell/pull/403).

## [0.6] - 2018-07-21

### Added

* Protocol buffers integration using `proto-lens`. See
  [#239](https://github.com/tweag/rules_haskell/pull/239).

* `strip_include_prefix` attribute to the `haskell_cc_import` rule. See
  [#241](https://github.com/tweag/rules_haskell/pull/241).

* Support for `c2hs` files. See
  [#351](https://github.com/tweag/rules_haskell/pull/351).

* The `extra_srcs` attribute that allows to list non-Haskell source files
  that should be visible during compilation and linking (usually useful with
  TH). See [#292](https://github.com/tweag/rules_haskell/pull/292).

* The `extra_binaries` attribute to the `haskell_toolchain` rule. See
  [#282](https://github.com/tweag/rules_haskell/issues/282).

* A Haskell library for looking up runfiles. See
  [#302](https://github.com/tweag/rules_haskell/pull/302).

* A separate toolchain for `doctest`—`haskell_doctest_toolchain`. See
  [#310](https://github.com/tweag/rules_haskell/pull/310).

* The `compiler_flags` attribute to the `haskell_toolchain` rule allowing to
  specify default compiler flags. See
  [#315](https://github.com/tweag/rules_haskell/issues/315).

* The ability to set locale to be used during compilation by adding the
  `locale` and `locale_archive` attributes to `haskell_toolchain`. See
  [#328](https://github.com/tweag/rules_haskell/pull/328).

* Proper support for profiling. See
  [#332](https://github.com/tweag/rules_haskell/pull/332).

* The `repl_ghci_args` attribute to the `haskell_toolchain` rule. See
  [#334](https://github.com/tweag/rules_haskell/pull/334).

* The `haskell_import` rule allowing us to make specifying dependencies more
  uniform and to deprecate the `prebuilt_dependencies` attribute. See
  [#337](https://github.com/tweag/rules_haskell/pull/337).

### Fixed

* Template Haskell linking against `cc_library`. See
  [#218](https://github.com/tweag/rules_haskell/pull/218).

* Linking issues on macOS. See
  [#221](https://github.com/tweag/rules_haskell/pull/221).

* GHC packages that correspond to targets with the same name but in
  different Bazel packages no longer clash. See
  [#219](https://github.com/tweag/rules_haskell/issues/219).

* Build breakage on macOS when XCode is not installed. See
  [#223](https://github.com/tweag/rules_haskell/pull/223).

* Bug preventing Haddock generation because of missing dynamic shared
  libraries when targets have TH in them. See
  [#226](https://github.com/tweag/rules_haskell/pull/226).

* Hyperlinks between targets contained in different Bazel packages
  (Haddocks). See [#231](https://github.com/tweag/rules_haskell/issues/231).

* Generated source files do not cause issues now. See
  [#211](https://github.com/tweag/rules_haskell/pull/211).

* `data` attributes now allow files in them. See
  [#236](https://github.com/tweag/rules_haskell/issues/236).

* Bug when headers and hsc2hs-produced files were not visible to Haddock.
  See [#254](https://github.com/tweag/rules_haskell/pull/254).

* Bug preventing using genrule-produced headers via `haskell_cc_import`. See
  [#268](https://github.com/tweag/rules_haskell/pull/268).

* Bug that allowed us avoid specifying certain `prebuilt_dependencies` if
  they were already specified for transitive dependencies. See
  [#286](https://github.com/tweag/rules_haskell/issues/286).

* Bug that was making modules generated from `.hsc` and `.chs` files and
  generated modules in general not available in the REPLs. See
  [#323](https://github.com/tweag/rules_haskell/pull/323).

### Changed

* Added `-Wnoncanonical-monad-instances` to default warnings in
  `haskell_lint`.

* How REPLs work. Now there is an optional output per binary/library. Its
  name is the name of target with `-repl` added. Users can then build and
  run such a REPL for any defined target. See
  [#220](https://github.com/tweag/rules_haskell/issues/220) and
  [#225](https://github.com/tweag/rules_haskell/pull/225).

* The `haskell_doc` rule now produces self-contained documentation bundle
  with unified index. See
  [#249](https://github.com/tweag/rules_haskell/pull/249).

* `haskell_lint` now only lints direct dependencies. See
  [#293](https://github.com/tweag/rules_haskell/pull/293).

* `haskell_doctest` has been re-designed. It's now a normal rule that works
  only on direct dependencies and allows to specify modules which should be
  tested, pass custom flags to `doctest` executable. See
  [#342](https://github.com/tweag/rules_haskell/pull/342).

* The `prebuilt_dependencies` attribute of `haskell_binary` and
  `haskell_library` has been deprecated. See
  [#355](https://github.com/tweag/rules_haskell/pull/355).

## [0.5] - 2018-04-15

### Added

* Support for macOS, courtesy of Judah Jacobson. See
  [#165](https://github.com/tweag/rules_haskell/issues/165).

* Support for `data` attributes in `haskell_binary` and `haskell_library`
  rules. See [#167](https://github.com/tweag/rules_haskell/issues/167).

* Output on building of GHC bindists so it's clearer what went wrong in case
  of a failure.

* `haskell_repl` rule allowing to interact with GHCi. See
  [#82](https://github.com/tweag/rules_haskell/issues/82).

* Support for GHC 8.4.1 bindist. See
  [#175](https://github.com/tweag/rules_haskell/issues/175).

* `haskell_lint` rule. See
  [#181](https://github.com/tweag/rules_haskell/issues/181).

* `haskell_doctest` rule. See
  [#194](https://github.com/tweag/rules_haskell/issues/194).

### Changed

* Improved hermeticity of builds. See
  [#180](https://github.com/tweag/rules_haskell/pull/180).

* `cc_haskell_import` now works with `haskell_binary` targets as well. See
  [#179](https://github.com/tweag/rules_haskell/issues/179).

## [0.4] - 2018-02-27

### Added

* `hidden_modules` attribute of the `haskell_library` rule. This allows to
  selectively hide modules in a library. See
  [#152](https://github.com/tweag/rules_haskell/issues/152).

### Fixed

* Test executables now find shared libraries correctly at runtime. See
  [#151](https://github.com/tweag/rules_haskell/issues/151).

* Building of certain modules does not fail with the “file name does not
  match module name” message anymore. See
  [#139](https://github.com/tweag/rules_haskell/issues/139).

* Linking issues that resulted in unresolved symbols due to incorrect order
  in which static libraries are passed to linker are not resolved. See
  [#140](https://github.com/tweag/rules_haskell/issues/140).

* The “grep not found” error is fixed. See
  [#141](https://github.com/tweag/rules_haskell/pull/141).

* System-level shared libraries introduced by `haskell_cc_import` are now
  found correctly during compilation. See
  [#142](https://github.com/tweag/rules_haskell/issues/142).

## [0.3] - 2018-02-13

## [0.2] - 2018-01-07

## [0.1] - 2018-01-02<|MERGE_RESOLUTION|>--- conflicted
+++ resolved
@@ -8,8 +8,6 @@
 
 nothing yet
 
-<<<<<<< HEAD
-=======
 ### [0.12.0] - 2020-03-16
 
 ## Highlights
@@ -92,7 +90,6 @@
   and `haskell_test` now show the documentation of attributes.
   See [#1122](https://github.com/tweag/rules_haskell/issues/1122).
 
->>>>>>> 8f7d7596
 ## [0.11.0] - 2019-10-10
 
 ### Highlights
