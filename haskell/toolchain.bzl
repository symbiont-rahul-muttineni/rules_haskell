"""Rules for defining toolchains"""

load("@bazel_skylib//lib:paths.bzl", "paths")
load(":ghc_bindist.bzl", "haskell_register_ghc_bindists")
load(
    ":private/actions/compile.bzl",
    "compile_binary",
    "compile_library",
)
load(
    ":private/actions/link.bzl",
    "link_binary",
    "link_library_dynamic",
    "link_library_static",
    "merge_parameter_files",
)
load(":private/actions/package.bzl", "package")

_GHC_BINARIES = ["ghc", "ghc-pkg", "hsc2hs", "haddock", "ghci", "runghc", "hpc"]

def _run_ghc(hs, cc, inputs, outputs, mnemonic, arguments, params_file = None, env = None, progress_message = None, input_manifests = None):
    if not env:
        env = hs.env

    args = hs.actions.args()

    # Do not use Bazel's CC toolchain on Windows, as it leads to linker and librarty compatibility issues.
    # XXX: We should also tether Bazel's CC toolchain to GHC's, so that we can properly mix Bazel-compiled
    # C libraries with Haskell targets.
    if not hs.toolchain.is_windows:
        args.add_all([
            # GHC uses C compiler for assemly, linking and preprocessing as well.
            "-pgma",
            cc.tools.cc,
            "-pgmc",
            cc.tools.cc,
            "-pgml",
            cc.tools.cc,
            "-pgmP",
            cc.tools.cc,
            # Setting -pgm* flags explicitly has the unfortunate side effect
            # of resetting any program flags in the GHC settings file. So we
            # restore them here. See
            # https://ghc.haskell.org/trac/ghc/ticket/7929.
            "-optc-fno-stack-protector",
            "-optP-E",
            "-optP-undef",
            "-optP-traditional",
        ])

    compile_flags_file = hs.actions.declare_file("compile_flags_%s_%s" % (hs.name, mnemonic))
    arguments.set_param_file_format("multiline")
    hs.actions.write(compile_flags_file, arguments)

    extra_inputs = [
        hs.tools.ghc,
        # Depend on the version file of the Haskell toolchain,
        # to ensure the version comparison check is run first.
        hs.toolchain.version_file,
        compile_flags_file,
    ] + cc.files

    flagsfile = compile_flags_file
    if params_file:
<<<<<<< HEAD
        flagsfile  = merge_parameter_files(hs, compile_flags_file, params_file)
        extra_inputs.append(flagsfile)
=======
        params_file_src = params_file.path
        extra_inputs.append(params_file)
    else:
        params_file_src = "<(:)"  # a temporary file with no contents

    script = """
export PATH=${PATH:-} # otherwise GCC fails on Windows

# this is equivalent to 'readarray'. We do not use 'readarray' in order to
# support older bash versions.
while IFS= read -r line; do compile_flags+=("$line"); done < %s
while IFS= read -r line; do extra_args+=("$line"); done < %s
while IFS= read -r line; do param_file_args+=("$line"); done < %s

# XXX Workaround https://gitlab.haskell.org/ghc/ghc/merge_requests/1308.
set -o pipefail
"${compile_flags[@]}" "${extra_args[@]}" ${param_file_args+"${param_file_args[@]}"} 2>&1 \
  | while IFS= read -r line; do [[ $line =~ ^Loaded ]] || echo "$line"; done >&2
""" % (compile_flags_file.path, extra_args_file.path, params_file_src)

    ghc_wrapper_name = "ghc_wrapper_%s_%s" % (hs.name, mnemonic)
    ghc_wrapper = hs.actions.declare_file(ghc_wrapper_name)
    hs.actions.write(ghc_wrapper, script, is_executable = True)
    extra_inputs.append(ghc_wrapper)
>>>>>>> 33acc806

    if type(inputs) == type(depset()):
        inputs = depset(extra_inputs, transitive = [inputs])
    else:
        inputs += extra_inputs

    hs.actions.run(
        inputs = inputs,
        input_manifests = input_manifests,
        outputs = outputs,
        executable = hs.worker,
        mnemonic = mnemonic,
        progress_message = progress_message,
        env = env,
        arguments = [args, "@" + flagsfile.path],
        execution_requirements = { "supports-workers": "1" },
    )

    return args

def _haskell_toolchain_impl(ctx):
    # Store the binaries of interest in ghc_binaries.
    ghc_binaries = {}
    for tool in _GHC_BINARIES:
        for file in ctx.files.tools:
            if tool in ghc_binaries:
                continue

            basename_no_ext = paths.split_extension(file.basename)[0]
            if tool == basename_no_ext:
                ghc_binaries[tool] = file
            elif "%s-%s" % (tool, ctx.attr.version) == basename_no_ext:
                ghc_binaries[tool] = file
        if not tool in ghc_binaries:
            fail("Cannot find {} in {}".format(tool, ctx.attr.tools.label))

    # Run a version check on the compiler.
    version_file = ctx.actions.declare_file("ghc-version")
    ghc = ghc_binaries["ghc"]
    ctx.actions.run_shell(
        inputs = [ghc],
        outputs = [version_file],
        mnemonic = "HaskellVersionCheck",
        command = """
{ghc} --numeric-version > {version_file}
if [[ "{expected_version}" != "$(< {version_file})" ]]
then
    echo ERROR: GHC version does not match expected version.
    echo Your haskell_toolchain specifies {expected_version},
    echo but you have $(< {version_file}) in your environment.
exit 1
fi
        """.format(
            ghc = ghc.path,
            version_file = version_file.path,
            expected_version = ctx.attr.version,
        ),
    )

    # Get the versions of every prebuilt package.
    ghc_pkg = ghc_binaries["ghc-pkg"]
    pkgdb_file = ctx.actions.declare_file("ghc-global-pkgdb")
    ctx.actions.run_shell(
        inputs = [ghc_pkg],
        outputs = [pkgdb_file],
        mnemonic = "HaskellPackageDatabaseDump",
        command = "{ghc_pkg} dump --global > {output}".format(
            ghc_pkg = ghc_pkg.path,
            output = pkgdb_file.path,
        ),
    )

    tools_struct_args = {
        name.replace("-", "_"): file
        for name, file in ghc_binaries.items()
    }

    locale_archive = None

    if ctx.attr.locale_archive != None:
        locale_archive = ctx.file.locale_archive

    libraries = {
        lib.label.name: lib
        for lib in ctx.attr.libraries
    }

    return [
        platform_common.ToolchainInfo(
            name = ctx.label.name,
            tools = struct(**tools_struct_args),
            compiler_flags = ctx.attr.compiler_flags,
            repl_ghci_args = ctx.attr.repl_ghci_args,
            haddock_flags = ctx.attr.haddock_flags,
            locale = ctx.attr.locale,
            locale_archive = locale_archive,
            osx_cc_wrapper_tpl = ctx.file._osx_cc_wrapper_tpl,
            mode = ctx.var["COMPILATION_MODE"],
            actions = struct(
                compile_binary = compile_binary,
                compile_library = compile_library,
                link_binary = link_binary,
                link_library_dynamic = link_library_dynamic,
                link_library_static = link_library_static,
                package = package,
                run_ghc = _run_ghc,
            ),
            libraries = libraries,
            is_darwin = ctx.attr.is_darwin,
            is_windows = ctx.attr.is_windows,
            is_static = ctx.attr.is_static,
            version = ctx.attr.version,
            # Pass through the version_file, that it can be required as
            # input in _run_ghc, to make every call to GHC depend on a
            # successful version check.
            version_file = version_file,
            global_pkg_db = pkgdb_file,
        ),
    ]

_haskell_toolchain = rule(
    _haskell_toolchain_impl,
    attrs = {
        "tools": attr.label_list(
            doc = "GHC and executables that come with it. First item take precedance.",
            mandatory = True,
        ),
        "libraries": attr.label_list(
            doc = "The set of libraries that come with GHC.",
            mandatory = True,
        ),
        "compiler_flags": attr.string_list(
            doc = "A collection of flags that will be passed to GHC on every invocation.",
        ),
        "repl_ghci_args": attr.string_list(
            doc = "A collection of flags that will be passed to GHCI on repl invocation. It extends the `compiler_flags` collection. Flags set here have precedance over `compiler_flags`.",
        ),
        "haddock_flags": attr.string_list(
            doc = "A collection of flags that will be passed to haddock.",
        ),
        "version": attr.string(
            doc = "Version of your GHC compiler. It has to match the version reported by the GHC used by bazel.",
            mandatory = True,
        ),
        "is_darwin": attr.bool(
            doc = "Whether compile on and for Darwin (macOS).",
            mandatory = True,
        ),
        "is_windows": attr.bool(
            doc = "Whether compile on and for Windows.",
            mandatory = True,
        ),
        "is_static": attr.bool(
            doc = "Whether GHC was linked statically.",
        ),
        "locale": attr.string(
            default = "en_US.UTF-8",
            doc = "Locale that will be set during compiler invocations.",
        ),
        "locale_archive": attr.label(
            allow_single_file = True,
            doc = """
Label pointing to the locale archive file to use. Mostly useful on NixOS.
""",
        ),
        "_osx_cc_wrapper_tpl": attr.label(
            allow_single_file = True,
            default = Label("@io_tweag_rules_haskell//haskell:private/osx_cc_wrapper.sh.tpl"),
        ),
    },
)

def haskell_toolchain(
        name,
        version,
        is_static,
        tools,
        libraries,
        compiler_flags = [],
        repl_ghci_args = [],
        haddock_flags = [],
        locale_archive = None,
        **kwargs):
    """Declare a compiler toolchain.

    You need at least one of these declared somewhere in your `BUILD` files
    for the other rules to work. Once declared, you then need to *register*
    the toolchain using `register_toolchains` in your `WORKSPACE` file (see
    example below).

    Example:

      In a `BUILD` file:

      ```bzl
      haskell_toolchain(
          name = "ghc",
          version = "1.2.3",
          is_static = is_static,
          tools = ["@sys_ghc//:bin"],
          compiler_flags = ["-Wall"],
      )
      ```

      where `@sys_ghc` is an external repository defined in the `WORKSPACE`,
      e.g. using:

      ```bzl
      nixpkgs_package(
          name = 'sys_ghc',
          attribute_path = 'haskell.compiler.ghc822',
      )

      register_toolchains("//:ghc")
      ```
    """
    corrected_ghci_args = repl_ghci_args + ["-no-user-package-db"]
    _haskell_toolchain(
        name = name,
        version = version,
        is_static = is_static,
        tools = tools,
        libraries = libraries,
        compiler_flags = compiler_flags,
        repl_ghci_args = corrected_ghci_args,
        haddock_flags = haddock_flags,
        is_darwin = select({
            "@io_tweag_rules_haskell//haskell/platforms:darwin": True,
            "//conditions:default": False,
        }),
        is_windows = select({
            "@io_tweag_rules_haskell//haskell/platforms:mingw32": True,
            "//conditions:default": False,
        }),
        # Ignore this attribute on any platform that is not Linux. The
        # LOCALE_ARCHIVE environment variable is a Linux-specific
        # Nixpkgs hack.
        locale_archive = select({
            "@io_tweag_rules_haskell//haskell/platforms:linux": locale_archive,
            "//conditions:default": None,
        }),
        **kwargs
    )

def haskell_register_toolchains(version):
    """Download the binary distribution of GHC for your current platform
    and register it as a toolchain. This currently has the same effect
    as just `haskell_register_ghc_bindists(version)`.
    """
    haskell_register_ghc_bindists(version)<|MERGE_RESOLUTION|>--- conflicted
+++ resolved
@@ -62,35 +62,8 @@
 
     flagsfile = compile_flags_file
     if params_file:
-<<<<<<< HEAD
         flagsfile  = merge_parameter_files(hs, compile_flags_file, params_file)
         extra_inputs.append(flagsfile)
-=======
-        params_file_src = params_file.path
-        extra_inputs.append(params_file)
-    else:
-        params_file_src = "<(:)"  # a temporary file with no contents
-
-    script = """
-export PATH=${PATH:-} # otherwise GCC fails on Windows
-
-# this is equivalent to 'readarray'. We do not use 'readarray' in order to
-# support older bash versions.
-while IFS= read -r line; do compile_flags+=("$line"); done < %s
-while IFS= read -r line; do extra_args+=("$line"); done < %s
-while IFS= read -r line; do param_file_args+=("$line"); done < %s
-
-# XXX Workaround https://gitlab.haskell.org/ghc/ghc/merge_requests/1308.
-set -o pipefail
-"${compile_flags[@]}" "${extra_args[@]}" ${param_file_args+"${param_file_args[@]}"} 2>&1 \
-  | while IFS= read -r line; do [[ $line =~ ^Loaded ]] || echo "$line"; done >&2
-""" % (compile_flags_file.path, extra_args_file.path, params_file_src)
-
-    ghc_wrapper_name = "ghc_wrapper_%s_%s" % (hs.name, mnemonic)
-    ghc_wrapper = hs.actions.declare_file(ghc_wrapper_name)
-    hs.actions.write(ghc_wrapper, script, is_executable = True)
-    extra_inputs.append(ghc_wrapper)
->>>>>>> 33acc806
 
     if type(inputs) == type(depset()):
         inputs = depset(extra_inputs, transitive = [inputs])
